--- conflicted
+++ resolved
@@ -1,75 +1,7 @@
-<<<<<<< HEAD
-import { useNavigate } from 'react-router-dom';
-
-function InfoPanel({ selectedLocation, onLocationChange }) {
-  const navigate = useNavigate();
-
-  // 각 지역별로 상태 정보 준비
-=======
 import React from 'react'
 import { Bar, Line } from 'react-chartjs-2'
 
-function LocationSelectorPanel({ selectedLocation, onLocationChange, locations }) {
-  const curLabel = selectedLocation?.label
-
-  return (
-    <div style={{
-      position: 'absolute',
-      top: 10,
-      left: 10,
-      zIndex: 1000,
-      backgroundColor: 'white',
-      borderRadius: 10,
-      boxShadow: '0 2px 10px rgba(0,0,0,0.15)',
-      padding: 12,
-      minWidth: 220,
-      display: 'flex',
-      flexDirection: 'column',
-      gap: 10,
-      userSelect: 'none',
-    }}>
-      <select
-        value={curLabel || ''}
-        onChange={e => {
-          const loc = locations.find(l => l.label === e.target.value)
-          if (loc) onLocationChange(loc)
-        }}
-        style={{
-          width: '100%',
-          padding: '8px',
-          fontSize: 14,
-          borderRadius: 6,
-          border: '1px solid #ccc',
-          outline: 'none',
-          cursor: 'pointer',
-        }}
-      >
-        <option value="">--- 감시 위치 선택 ---</option>
-        {locations.map(loc => (
-          <option key={loc.label} value={loc.label}>{loc.label}</option>
-        ))}
-      </select>
-
-      <div style={{
-        background: '#e0e0e0',
-        height: 80,
-        borderRadius: 8,
-        display: 'flex',
-        justifyContent: 'center',
-        alignItems: 'center',
-        fontWeight: '600',
-        color: '#555',
-        userSelect: 'none',
-      }}>
-        <span>{curLabel || '위치 미선택'}</span>
-      </div>
-    </div>
-  )
-}
-
-
 function InfoPanel({ selectedLocation, onLocationChange }) {
->>>>>>> 1e851a09
   const locationStatus = {
     '강남구': [
       { label: '감지 차량 수', value: 11 },
@@ -184,23 +116,6 @@
           <Line data={timeLineData} options={timeLineOptions} />
         </div>
       </div>
-
-<<<<<<< HEAD
-      <button 
-        onClick={() => navigate('/route')}
-        style={{
-          width: '100%',
-          padding: '12px',
-          backgroundColor: '#0066cc',
-          color: '#fff',
-          fontWeight: 'bold',
-          border: 'none',
-          borderRadius: '6px',
-          fontSize: '16px',
-          cursor: 'pointer',
-          marginTop: '20px'
-        }}>경로 보기</button>
-=======
         <h3 style={{ margin: '0 0 10px 0', color: '#222', fontWeight: '700' }}>실시간 현황</h3>
         <ul style={{ listStyle: 'none', padding: 0, marginBottom: '20px', display: 'flex', gap: '24px' }}>
           {displayInfo.map((item, idx) => (
@@ -241,7 +156,6 @@
           ))}
         </ul>
       </div>
->>>>>>> 1e851a09
     </div>
   )
 }
