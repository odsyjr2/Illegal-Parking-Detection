import React, { useState, useEffect } from 'react';
<<<<<<< HEAD
=======
import axios from 'axios';
>>>>>>> 0edb89e4

const statusColorMap = {
  접수: '#f59e0b',
  진행중: '#3b82f6',
  완료: '#10b981'
};

<<<<<<< HEAD
// 필터 옵션들
=======
>>>>>>> 0edb89e4
const STATUS_OPTIONS = ['전체', '접수', '진행중', '완료'];
const REGION_OPTIONS = ['전체', '강남', '관악', '송파', '기타'];
const DATE_OPTIONS = ['전체', '오늘', '이번주', '이번달'];

const isDateInRange = (reportDateStr, filter) => {
  if (!reportDateStr) return false;
  const reportDate = new Date(reportDateStr);
  const today = new Date();

  const normalize = (date) => new Date(date.getFullYear(), date.getMonth(), date.getDate());
  const normalizedReportDate = normalize(reportDate);
  const normalizedToday = normalize(today);

  switch (filter) {
    case '오늘':
      return normalizedReportDate.getTime() === normalizedToday.getTime();
<<<<<<< HEAD

    case '이번주': {
      const day = today.getDay(); // 0 (일) ~ 6 (토)
      // 이번주 일요일
=======
    case '이번주': {
      const day = today.getDay();
>>>>>>> 0edb89e4
      const startOfWeek = normalize(new Date(today.getFullYear(), today.getMonth(), today.getDate() - day));
      const endOfWeek = new Date(startOfWeek);
      endOfWeek.setDate(startOfWeek.getDate() + 6);
      return normalizedReportDate >= startOfWeek && normalizedReportDate <= endOfWeek;
    }
    case '이번달':
<<<<<<< HEAD
      return (
        reportDate.getFullYear() === today.getFullYear() &&
        reportDate.getMonth() === today.getMonth()
      );

=======
      return reportDate.getFullYear() === today.getFullYear() && reportDate.getMonth() === today.getMonth();
>>>>>>> 0edb89e4
    default:
      return true;
  }
};

function SearchPage() {
<<<<<<< HEAD
  // 내부 state로 관리 (서버에서 데이터 받아와 세팅)
=======
>>>>>>> 0edb89e4
  const [reports, setReports] = useState([]);
  const [loading, setLoading] = useState(false);
  const [error, setError] = useState(null);

<<<<<<< HEAD
  // 필터 상태
=======
>>>>>>> 0edb89e4
  const [query, setQuery] = useState('');
  const [status, setStatus] = useState('전체');
  const [region, setRegion] = useState('전체');
  const [date, setDate] = useState('전체');

<<<<<<< HEAD
  // 서버에서 신고 목록 가져오기
  // 백앤드 연동 이후 사용
  // useEffect(() => {
  //   setLoading(true);
  //   setError(null);
  //   fetch('/api/human-reports')
  //     .then(res => {
  //       if (!res.ok) throw new Error(`서버 오류: ${res.status}`);
  //       return res.json();
  //     })
  //     .then(data => {
  //       // Backend에서 받은 데이터에 title, status, region, location, date 이름 맞춰 변환 필요하면 아래처럼 처리
  //       // 여기서는 date가 없으면 createdAt을 date로 매핑 예시도 가능
  //       const mapped = data.map(item => ({
  //         id: item.id,
  //         title: item.title || '',
  //         content: item.reason || '',
  //         status: item.status || '',
  //         region: item.region || '기타',
  //         location: item.location || '',
  //         date: item.createdAt ? item.createdAt.slice(0, 10) : '' // 날짜 문자열 (YYYY-MM-DD)만 추출
  //       }));
  //       setReports(mapped);
  //     })
  //     .catch(err => {
  //       console.error(err);
  //       setError('신고 목록을 불러오는데 실패했습니다.');
  //       setReports([]); // fallback 데이터 쓸 수도 있음
  //     })
  //     .finally(() => setLoading(false));
  // }, []);

  // 서버에서 신고 목록 가져오기
  useEffect(() => {
  setLoading(true);
  setError(null);

  try {
    const saved = localStorage.getItem('humanReports');
    const data = saved ? JSON.parse(saved) : [];

    const mapped = data.map(item => ({
      id: item.id,
      title: item.title || '',
      content: item.reason || '',
      status: item.status || '접수',
      region: item.region || '기타',
      location: item.roadAddress || '',
      date: item.date || ''
    }));

    setReports(mapped);
  } catch (err) {
    console.error(err);
    setError('신고 목록을 불러오는데 실패했습니다.');
    setReports([]);
  } finally {
    setLoading(false);
  }
}, []);



  // 필터링 적용
=======
  useEffect(() => {
    setLoading(true);
    axios.get('http://localhost:8080/api/human-reports')
      .then(res => {
        const mapped = res.data.map(item => ({
          id: item.id,
          title: item.title || '',
          content: item.reason || '',
          status: item.status || '접수',
          region: item.region || '기타',
          location: item.location || '',
          imageURL: item.imageURL || '',
          date: item.createdAt ? item.createdAt.slice(0, 10) : ''
        }));
        setReports(mapped);
      })
      .catch(err => {
        console.error(err);
        setError('신고 목록을 불러오는데 실패했습니다.');
        setReports([]);
      })
      .finally(() => setLoading(false));
  }, []);

>>>>>>> 0edb89e4
  const filteredReports = reports.filter(report =>
    (status === '전체' || report.status === status) &&
    (region === '전체' || report.region === region) &&
    (date === '전체' || isDateInRange(report.date, date)) &&
    (query === '' ||
      report.title.toLowerCase().includes(query.toLowerCase()) ||
      report.content.toLowerCase().includes(query.toLowerCase()))
  );

  return (
    <div style={{
      backgroundColor: '#f0f2f5',
      minHeight: '100vh',
      paddingTop: 40,
      paddingBottom: 40,
      display: 'flex',
      justifyContent: 'center'
    }}>
      <div style={{
        maxWidth: 1000,
        width: '100%',
        backgroundColor: '#fff',
        padding: 24,
        borderRadius: 12,
        boxShadow: '0 4px 16px rgba(0,0,0,0.05)'
      }}>
<<<<<<< HEAD
        {/* 검색창 */}
=======
>>>>>>> 0edb89e4
        <input
          type="text"
          placeholder="검색어를 입력하세요"
          value={query}
          onChange={e => setQuery(e.target.value)}
          style={{ width: '90%', padding: 12, marginBottom: 20, fontSize: 18 }}
        />

<<<<<<< HEAD
        {/* 필터 그룹 */}
=======
>>>>>>> 0edb89e4
        <div style={{ display: 'flex', flexDirection: 'column', gap: 18, marginBottom: 30 }}>
          <FilterGroup title="처리상태" options={STATUS_OPTIONS} selected={status} onSelect={setStatus} />
          <FilterGroup title="지역" options={REGION_OPTIONS} selected={region} onSelect={setRegion} />
          <FilterGroup title="날짜" options={DATE_OPTIONS} selected={date} onSelect={setDate} />
        </div>

<<<<<<< HEAD
        {/* 상태 표시 및 에러 */}
        {loading && <p style={{textAlign: 'center'}}>로딩 중...</p>}
        {error && <p style={{color: '#f44336', textAlign: 'center'}}>{error}</p>}

        {/* 신고 카드 리스트 */}
=======
        {loading && <p style={{textAlign: 'center'}}>로딩 중...</p>}
        {error && <p style={{color: '#f44336', textAlign: 'center'}}>{error}</p>}

>>>>>>> 0edb89e4
        <div style={{ display: 'flex', flexDirection: 'column', gap: 16 }}>
          {filteredReports.length === 0 && !loading ? (
            <p style={{ color: '#888', textAlign: 'center' }}>신고 내역이 없습니다.</p>
          ) : (
            filteredReports.map(report => (
              <div
                key={report.id}
                style={{
                  background: '#fff',
                  borderRadius: 12,
                  boxShadow: '0 2px 8px rgba(0,0,0,0.06)',
                  padding: '16px 14px',
                  display: 'flex',
                  flexDirection: 'column',
                  gap: 8
                }}
              >
                <div>
                  <strong>{report.title}</strong>
                  <span style={{
                    marginLeft: 8,
                    padding: '2px 10px',
                    background: '#f0f4ff',
                    borderRadius: 12,
                    fontSize: 13,
                    color: statusColorMap[report.status] || '#333'
                  }}>{report.status}</span>
                </div>
                <div style={{ fontSize: 14, color: '#666' }}>
                  위치: {report.location}
                </div>
                {report.imageURL && (
                  <img
                    src={`http://localhost:8080${report.imageURL}`}
                    alt="신고 이미지"
                    style={{ width: 160, borderRadius: 8 }}
                  />
                )}
                <div style={{ fontSize: 15, color: '#444' }}>{report.content}</div>
                <div style={{ fontSize: 13, color: '#999', display: 'flex', gap: 12 }}>
                  <span>지역: {report.region}</span>
                  <span>날짜: {report.date}</span>
                </div>
              </div>
            ))
          )}
        </div>
      </div>
    </div>
  );
}

export default SearchPage;

function FilterGroup({ title, options, selected, onSelect }) {
  return (
    <div>
      <strong>{title}:</strong>
      <div style={{ marginTop: 6, display: 'flex', flexWrap: 'wrap', gap: 8 }}>
        {options.map(opt => (
          <button
            key={opt}
            onClick={() => onSelect(opt)}
            style={{
              background: selected === opt ? '#4e84ff' : '#eee',
              color: selected === opt ? '#fff' : '#333',
              border: 'none',
              borderRadius: 16,
              padding: '6px 14px',
              cursor: 'pointer'
            }}
          >
            {opt}
          </button>
        ))}
      </div>
    </div>
  );
}<|MERGE_RESOLUTION|>--- conflicted
+++ resolved
@@ -1,8 +1,5 @@
 import React, { useState, useEffect } from 'react';
-<<<<<<< HEAD
-=======
 import axios from 'axios';
->>>>>>> 0edb89e4
 
 const statusColorMap = {
   접수: '#f59e0b',
@@ -10,10 +7,6 @@
   완료: '#10b981'
 };
 
-<<<<<<< HEAD
-// 필터 옵션들
-=======
->>>>>>> 0edb89e4
 const STATUS_OPTIONS = ['전체', '접수', '진행중', '완료'];
 const REGION_OPTIONS = ['전체', '강남', '관악', '송파', '기타'];
 const DATE_OPTIONS = ['전체', '오늘', '이번주', '이번달'];
@@ -30,119 +23,30 @@
   switch (filter) {
     case '오늘':
       return normalizedReportDate.getTime() === normalizedToday.getTime();
-<<<<<<< HEAD
-
-    case '이번주': {
-      const day = today.getDay(); // 0 (일) ~ 6 (토)
-      // 이번주 일요일
-=======
     case '이번주': {
       const day = today.getDay();
->>>>>>> 0edb89e4
       const startOfWeek = normalize(new Date(today.getFullYear(), today.getMonth(), today.getDate() - day));
       const endOfWeek = new Date(startOfWeek);
       endOfWeek.setDate(startOfWeek.getDate() + 6);
       return normalizedReportDate >= startOfWeek && normalizedReportDate <= endOfWeek;
     }
     case '이번달':
-<<<<<<< HEAD
-      return (
-        reportDate.getFullYear() === today.getFullYear() &&
-        reportDate.getMonth() === today.getMonth()
-      );
-
-=======
       return reportDate.getFullYear() === today.getFullYear() && reportDate.getMonth() === today.getMonth();
->>>>>>> 0edb89e4
     default:
       return true;
   }
 };
 
 function SearchPage() {
-<<<<<<< HEAD
-  // 내부 state로 관리 (서버에서 데이터 받아와 세팅)
-=======
->>>>>>> 0edb89e4
   const [reports, setReports] = useState([]);
   const [loading, setLoading] = useState(false);
   const [error, setError] = useState(null);
 
-<<<<<<< HEAD
-  // 필터 상태
-=======
->>>>>>> 0edb89e4
   const [query, setQuery] = useState('');
   const [status, setStatus] = useState('전체');
   const [region, setRegion] = useState('전체');
   const [date, setDate] = useState('전체');
 
-<<<<<<< HEAD
-  // 서버에서 신고 목록 가져오기
-  // 백앤드 연동 이후 사용
-  // useEffect(() => {
-  //   setLoading(true);
-  //   setError(null);
-  //   fetch('/api/human-reports')
-  //     .then(res => {
-  //       if (!res.ok) throw new Error(`서버 오류: ${res.status}`);
-  //       return res.json();
-  //     })
-  //     .then(data => {
-  //       // Backend에서 받은 데이터에 title, status, region, location, date 이름 맞춰 변환 필요하면 아래처럼 처리
-  //       // 여기서는 date가 없으면 createdAt을 date로 매핑 예시도 가능
-  //       const mapped = data.map(item => ({
-  //         id: item.id,
-  //         title: item.title || '',
-  //         content: item.reason || '',
-  //         status: item.status || '',
-  //         region: item.region || '기타',
-  //         location: item.location || '',
-  //         date: item.createdAt ? item.createdAt.slice(0, 10) : '' // 날짜 문자열 (YYYY-MM-DD)만 추출
-  //       }));
-  //       setReports(mapped);
-  //     })
-  //     .catch(err => {
-  //       console.error(err);
-  //       setError('신고 목록을 불러오는데 실패했습니다.');
-  //       setReports([]); // fallback 데이터 쓸 수도 있음
-  //     })
-  //     .finally(() => setLoading(false));
-  // }, []);
-
-  // 서버에서 신고 목록 가져오기
-  useEffect(() => {
-  setLoading(true);
-  setError(null);
-
-  try {
-    const saved = localStorage.getItem('humanReports');
-    const data = saved ? JSON.parse(saved) : [];
-
-    const mapped = data.map(item => ({
-      id: item.id,
-      title: item.title || '',
-      content: item.reason || '',
-      status: item.status || '접수',
-      region: item.region || '기타',
-      location: item.roadAddress || '',
-      date: item.date || ''
-    }));
-
-    setReports(mapped);
-  } catch (err) {
-    console.error(err);
-    setError('신고 목록을 불러오는데 실패했습니다.');
-    setReports([]);
-  } finally {
-    setLoading(false);
-  }
-}, []);
-
-
-
-  // 필터링 적용
-=======
   useEffect(() => {
     setLoading(true);
     axios.get('http://localhost:8080/api/human-reports')
@@ -167,7 +71,6 @@
       .finally(() => setLoading(false));
   }, []);
 
->>>>>>> 0edb89e4
   const filteredReports = reports.filter(report =>
     (status === '전체' || report.status === status) &&
     (region === '전체' || report.region === region) &&
@@ -194,10 +97,6 @@
         borderRadius: 12,
         boxShadow: '0 4px 16px rgba(0,0,0,0.05)'
       }}>
-<<<<<<< HEAD
-        {/* 검색창 */}
-=======
->>>>>>> 0edb89e4
         <input
           type="text"
           placeholder="검색어를 입력하세요"
@@ -206,27 +105,15 @@
           style={{ width: '90%', padding: 12, marginBottom: 20, fontSize: 18 }}
         />
 
-<<<<<<< HEAD
-        {/* 필터 그룹 */}
-=======
->>>>>>> 0edb89e4
         <div style={{ display: 'flex', flexDirection: 'column', gap: 18, marginBottom: 30 }}>
           <FilterGroup title="처리상태" options={STATUS_OPTIONS} selected={status} onSelect={setStatus} />
           <FilterGroup title="지역" options={REGION_OPTIONS} selected={region} onSelect={setRegion} />
           <FilterGroup title="날짜" options={DATE_OPTIONS} selected={date} onSelect={setDate} />
         </div>
 
-<<<<<<< HEAD
-        {/* 상태 표시 및 에러 */}
         {loading && <p style={{textAlign: 'center'}}>로딩 중...</p>}
         {error && <p style={{color: '#f44336', textAlign: 'center'}}>{error}</p>}
 
-        {/* 신고 카드 리스트 */}
-=======
-        {loading && <p style={{textAlign: 'center'}}>로딩 중...</p>}
-        {error && <p style={{color: '#f44336', textAlign: 'center'}}>{error}</p>}
-
->>>>>>> 0edb89e4
         <div style={{ display: 'flex', flexDirection: 'column', gap: 16 }}>
           {filteredReports.length === 0 && !loading ? (
             <p style={{ color: '#888', textAlign: 'center' }}>신고 내역이 없습니다.</p>
