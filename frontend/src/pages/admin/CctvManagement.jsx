import React, { useState, useEffect, useMemo } from 'react'
import './CctvManagement.css'  // 분리한 CSS 임포트

const PAGE_SIZE = 15
const KAKAO_REST_API_KEY = '9fabbd28c079827af4ab0436f07293ec'

function CctvManagement() {
  const [cctvs, setCctvs] = useState([])
  const [loading, setLoading] = useState(false)

  const [newLatitude, setNewLatitude] = useState('')
  const [newLongitude, setNewLongitude] = useState('')
  const [newLocation, setNewLocation] = useState('')

  const [searchText, setSearchText] = useState('')
  const [filterZone, setFilterZone] = useState('전체')
  const [selectedIds, setSelectedIds] = useState([])
  const [currentPage, setCurrentPage] = useState(1)
  const [newInstallationDate, setNewInstallationDate] = useState('');

  // 카카오 정방향 지오코딩 (주소 → 좌표)
  async function forwardGeocode(address) {
    const url = `https://dapi.kakao.com/v2/local/search/address.json?query=${encodeURIComponent(address)}`
    const res = await fetch(url, {
      headers: { Authorization: `KakaoAK ${KAKAO_REST_API_KEY}` },
    })
    if (!res.ok) throw new Error('주소 변환 실패')
    const data = await res.json()
    if (!data.documents.length) throw new Error('유효한 주소를 찾을 수 없습니다')
    const loc = data.documents[0]
    return {
      latitude: parseFloat(loc.y),
      longitude: parseFloat(loc.x),
    }
  }

  // 카카오 역지오코딩 (좌표 → 주소)
  async function reverseGeocode(lat, lng) {
    const url = `https://dapi.kakao.com/v2/local/geo/coord2address.json?x=${lng}&y=${lat}`
    const res = await fetch(url, {
      headers: { Authorization: `KakaoAK ${KAKAO_REST_API_KEY}` },
    })
    if (!res.ok) throw new Error('역지오코딩 실패')
    const data = await res.json()
    if (!data.documents.length) throw new Error('주소를 찾을 수 없습니다')
    return (
      data.documents[0].road_address?.address_name ||
      data.documents[0].address?.address_name ||
      '주소 정보 없음'
    )
  }

  // 카카오 주소검색 팝업 열기 함수 (optional, 본인이 원하면 사용)
  function openAddressPopup(onComplete) {
    if (!window.daum) {
      alert('카카오 주소검색 스크립트가 로드되지 않았습니다.')
      return
    }
    new window.daum.Postcode({
      oncomplete: function(data) {
        onComplete(data.address)
      },
    }).open()
  }

  // CCTV 목록 불러오기
  useEffect(() => {
    async function fetchCctvs() {
      setLoading(true)
      try {
        const res = await fetch('http://localhost:8080/api/cctvs')
        if (!res.ok) throw new Error('CCTV 목록 불러오기 실패')
        const data = await res.json()
        setCctvs(data)
      } catch {
        alert('CCTV 목록을 불러오는 데 실패했습니다.')
      } finally {
        setLoading(false)
      }
    }
    fetchCctvs()
  }, [])

  // 필터링
  const filteredCctvs = useMemo(() => {
    const lowerSearch = searchText.toLowerCase()
    return cctvs.filter((cctv) => {
      if (filterZone !== '전체' && !cctv.location.includes(filterZone)) return false
      if (!cctv.location.toLowerCase().includes(lowerSearch)) return false
      return true
    })
  }, [cctvs, searchText, filterZone])

  // 페이징
  const totalPages = Math.ceil(filteredCctvs.length / PAGE_SIZE) || 1
  const pagedCctvs = useMemo(() => {
    const startIdx = (currentPage - 1) * PAGE_SIZE
    return filteredCctvs.slice(startIdx, startIdx + PAGE_SIZE)
  }, [filteredCctvs, currentPage])

  useEffect(() => {
    if (currentPage > totalPages) {
      setCurrentPage(totalPages)
      setSelectedIds([])
    }
  }, [totalPages, currentPage])

  // 위도/경도 변경 시 역지오코딩으로 주소 자동 갱신
  useEffect(() => {
    const lat = parseFloat(newLatitude)
    const lng = parseFloat(newLongitude)
    if (isNaN(lat) || isNaN(lng)) return
    reverseGeocode(lat, lng)
      .then(addr => setNewLocation(addr))
      .catch(() => {})
  }, [newLatitude, newLongitude])

  // 선택 토글
  const toggleRowSelection = (id) => {
    setSelectedIds((prev) =>
      prev.includes(id) ? prev.filter((sid) => sid !== id) : [...prev, id]
    )
  }

  // 체크박스 변경
  const handleCheckboxChange = (id, checked) => {
    setSelectedIds((prev) =>
      checked ? [...prev, id] : prev.filter((sid) => sid !== id)
    )
  }

  // 신규 CCTV 추가
  const handleAddCctv = async () => {
    const locationTrim = newLocation.trim()
    const latTrim = newLatitude.trim()
    const lngTrim = newLongitude.trim()
    const dateTrim = newInstallationDate.trim();

    if (!locationTrim) {
      alert('도로명주소를 입력하거나 주소검색으로 선택하세요.')
      return
    }
    if (!dateTrim) {
      alert('설치일을 선택하세요.');
      return;
    }

    let latitude = parseFloat(latTrim)
    let longitude = parseFloat(lngTrim)

    try {
      if (isNaN(latitude) || isNaN(longitude)) {
        const coords = await forwardGeocode(locationTrim)
        latitude = coords.latitude
        longitude = coords.longitude
      }

      if (!locationTrim || isNaN(latitude) || isNaN(longitude)) {
        alert('유효한 도로명주소 및 위도/경도를 입력하세요.')
        return
      }

<<<<<<< HEAD
      const payload = { location: locationTrim, latitude, longitude, installationDate: newInstallationDate, }
=======
      const payload = { location: locationTrim, latitude, longitude }
>>>>>>> 4873e11c

      const res = await fetch('http://localhost:8080/api/cctvs', {
        method: 'POST',
        headers: { 'Content-Type': 'application/json' },
        body: JSON.stringify(payload),
      })
      if (!res.ok) throw new Error('추가 실패')

      const addedCctv = await res.json()
      setCctvs((prev) => [...prev, addedCctv])

      setNewLocation('')
      setNewLatitude('')
      setNewLongitude('')
      setCurrentPage(totalPages)
<<<<<<< HEAD
      setNewInstallationDate('')
=======
>>>>>>> 4873e11c
    } catch (e) {
      alert('CCTV 추가에 실패했습니다: ' + e.message)
    }
  }

  // CCTV 삭제
  const handleDeleteSelected = async () => {
    if (selectedIds.length === 0) {
      alert('삭제할 CCTV를 하나 이상 선택하세요.')
      return
    }
    if (!window.confirm(`선택한 CCTV ${selectedIds.length}개를 삭제하시겠습니까?`)) return

    try {
      await Promise.all(
        selectedIds.map((id) =>
          fetch(`http://localhost:8080/api/cctvs/${id}`, { method: 'DELETE' })
        )
      )
      setCctvs((prev) => prev.filter((c) => !selectedIds.includes(c.id)))
      setSelectedIds([])
    } catch {
      alert('삭제 중 오류가 발생했습니다.')
    }
  }

  // 페이지 변경
  const goToPage = (page) => {
    if (page < 1 || page > totalPages) return
    setCurrentPage(page)
    setSelectedIds([])
  }

  // 페이지네이션 스타일
  const pagBtnStyle = (active) => ({
    padding: '6px 12px',
    fontWeight: active ? 'bold' : 'normal',
    borderRadius: 4,
    border: active ? '2px solid #354185ff' : '1px solid #ccc',
    backgroundColor: active ? '#354185ff' : 'transparent',
    color: active ? '#fff' : '#333',
    cursor: active ? 'default' : 'pointer',
    userSelect: 'none',
  })

  // 페이지네이션 컴포넌트
  const Pagination = () => {
    if (totalPages <= 0) return null
    const pages = [...Array(totalPages).keys()].map(i => i + 1)
    return (
      <div className="pagination-container">
        <button
          className={`pag-btn ${currentPage === 1 ? 'disabled' : ''}`}
          onClick={() => goToPage(currentPage - 1)}
          disabled={currentPage === 1}
          aria-label="이전 페이지"
        >
          &lt;
        </button>

        {pages.map(page => (
          <button
            key={page}
            className={`pag-btn ${page === currentPage ? 'active' : ''}`}
            onClick={() => goToPage(page)}
            aria-current={page === currentPage ? 'page' : undefined}
          >
            {page}
          </button>
        ))}

        <button
          className={`pag-btn ${currentPage === totalPages ? 'disabled' : ''}`}
          onClick={() => goToPage(currentPage + 1)}
          disabled={currentPage === totalPages}
          aria-label="다음 페이지"
        >
          &gt;
        </button>
      </div>
    )
  }

  return (
    <div className="cctv-container">
      <div className="header-area">
        <h2>📹 CCTV 관리</h2>
        <div className="search-filter-area">
          <input
            type="text"
            placeholder="위치명으로 검색"
            value={searchText}
            onChange={(e) => setSearchText(e.target.value)}
            className="search-input"
          />
          <select
            value={filterZone}
            onChange={(e) => setFilterZone(e.target.value)}
            className="zone-select"
          >
            <option value="전체">전체</option>
            <option value="관악구">관악구</option>
            <option value="강남구">강남구</option>
            <option value="서초구">서초구</option>
          </select>
        </div>
      </div>

      <div className="new-cctv-input-area">
        <input
          type="text"
          placeholder="도로명 주소 (예: 서초동 123)"
          value={newLocation}
          onChange={(e) => setNewLocation(e.target.value)}
          className="location-input"
        />
        <button
          type="button"
          onClick={() => openAddressPopup(setNewLocation)}
          className="address-search-button"
        >
          주소검색
        </button>
        <input
          type="text"
          placeholder="위도 (예: 37.123456)"
          value={newLatitude}
          onChange={(e) => setNewLatitude(e.target.value)}
          className="lat-lng-input"
        />
        <input
          type="text"
          placeholder="경도 (예: 127.123456)"
          value={newLongitude}
          onChange={(e) => setNewLongitude(e.target.value)}
          className="lat-lng-input"
        />
<<<<<<< HEAD
        <label>
          설치일:
          <input
            type="date"
            value={newInstallationDate}
            onChange={(e) => setNewInstallationDate(e.target.value)}
            className="lat-lng-input"
          />
        </label>

=======
>>>>>>> 4873e11c
        <button onClick={handleAddCctv} className="add-button" aria-label="새 CCTV 추가">
          + 추가
        </button>
      </div>

      {loading && <p className="loading-text">데이터 로딩 중...</p>}

      <table className="cctv-table">
        <thead>
          <tr>
            <th style={{ width: 40 }}></th>
            <th style={{ width: 40 }}>번호</th>
            <th>위치</th>
            <th style={{ width: 130 }}>설치일</th>
          </tr>
        </thead>
        <tbody>
          {pagedCctvs.length === 0 ? (
            <tr>
              <td colSpan={4} className="empty-text">
                검색 결과가 없습니다.
              </td>
            </tr>
          ) : (
            pagedCctvs.map((cctv, idx) => {
              const isChecked = selectedIds.includes(cctv.id)
              const handleRowClick = () => toggleRowSelection(cctv.id)
              return (
                <tr
                  key={cctv.id}
                  className="cctv-row"
                  onClick={handleRowClick}
                >
                  <td>
                    <input
                      type="checkbox"
                      checked={isChecked}
                      onChange={(e) => handleCheckboxChange(cctv.id, e.target.checked)}
                      aria-label={`${cctv.location} 선택`}
                      onClick={e => e.stopPropagation()}
                    />
                  </td>
                  <td>{(currentPage - 1) * PAGE_SIZE + idx + 1}</td>
                  <td>{cctv.location}</td>
<<<<<<< HEAD
                  <td>{cctv.installationDate || '-'}</td>
=======
                  <td>{cctv.installedAt || '-'}</td>
>>>>>>> 4873e11c
                </tr>
              )
            })
          )}
        </tbody>
      </table>

      <div className="pagination-delete-area">
        <Pagination />
        <button
          onClick={handleDeleteSelected}
          disabled={selectedIds.length === 0}
          className="delete-button"
          aria-label="선택 CCTV 삭제"
        >
          선택 CCTV 삭제
        </button>
      </div>
    </div>
  )
}

export default CctvManagement<|MERGE_RESOLUTION|>--- conflicted
+++ resolved
@@ -159,13 +159,7 @@
         alert('유효한 도로명주소 및 위도/경도를 입력하세요.')
         return
       }
-
-<<<<<<< HEAD
       const payload = { location: locationTrim, latitude, longitude, installationDate: newInstallationDate, }
-=======
-      const payload = { location: locationTrim, latitude, longitude }
->>>>>>> 4873e11c
-
       const res = await fetch('http://localhost:8080/api/cctvs', {
         method: 'POST',
         headers: { 'Content-Type': 'application/json' },
@@ -180,10 +174,7 @@
       setNewLatitude('')
       setNewLongitude('')
       setCurrentPage(totalPages)
-<<<<<<< HEAD
       setNewInstallationDate('')
-=======
->>>>>>> 4873e11c
     } catch (e) {
       alert('CCTV 추가에 실패했습니다: ' + e.message)
     }
@@ -321,7 +312,6 @@
           onChange={(e) => setNewLongitude(e.target.value)}
           className="lat-lng-input"
         />
-<<<<<<< HEAD
         <label>
           설치일:
           <input
@@ -331,9 +321,6 @@
             className="lat-lng-input"
           />
         </label>
-
-=======
->>>>>>> 4873e11c
         <button onClick={handleAddCctv} className="add-button" aria-label="새 CCTV 추가">
           + 추가
         </button>
@@ -378,11 +365,7 @@
                   </td>
                   <td>{(currentPage - 1) * PAGE_SIZE + idx + 1}</td>
                   <td>{cctv.location}</td>
-<<<<<<< HEAD
                   <td>{cctv.installationDate || '-'}</td>
-=======
-                  <td>{cctv.installedAt || '-'}</td>
->>>>>>> 4873e11c
                 </tr>
               )
             })
