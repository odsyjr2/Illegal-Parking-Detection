import React, { useState, useEffect } from 'react';
import axios from 'axios';

// 상태별 컬러 매핑
const statusColorMap = {
  접수: '#f59e0b',
  진행중: '#3b82f6',
  완료: '#10b981'
};

function ReportPage() {
<<<<<<< HEAD
  // 📌 localStorage에서 초기화 + mock 데이터 없을 경우 자동 세팅
  const [reports, setReports] = useState(() => {
    const saved = localStorage.getItem('humanReports');
    if (saved) return JSON.parse(saved);

    const mock = [
      {
        id: 1,
        title: '불법 주차',
        reason: '버스 정류장 앞에 불법 주차된 차량',
        status: '진행중',
        photoUrl: '',
        latitude: 37.514575,
        longitude: 127.105399,
        roadAddress: '서울특별시 송파구 올림픽로 300',
        region: '송파',
        date: '2025-07-28'
      },
      {
        id: 2,
        title: '쓰레기 무단투기',
        reason: '상가 골목에 쓰레기 더미',
        status: '완료',
        photoUrl: '',
        latitude: 37.497942,
        longitude: 127.027621,
        roadAddress: '서울특별시 강남구 테헤란로 152',
        region: '강남',
        date: '2025-07-25'
      }
    ];
    localStorage.setItem('humanReports', JSON.stringify(mock));
    return mock;
  });

  // 지역 추출
  const extractRegionFromAddress = (address) => {
    if (!address) return '기타';
    if (address.includes('강남구')) return '강남';
    if (address.includes('관악구')) return '관악';
    if (address.includes('송파구')) return '송파';
    return '기타';
  };

  const [suggestions, setSuggestions] = useState([]);
  const [addressInput, setAddressInput] = useState('');
  const [latitude, setLatitude] = useState('');
  const [longitude, setLongitude] = useState('');
  const [roadAddress, setRoadAddress] = useState('');
  const [error, setError] = useState('');
  const [photo, setPhoto] = useState(null);
  const [reason, setReason] = useState('');

  // 📌 사진 변경 핸들러
  const handlePhotoChange = e => setPhoto(e.target.files[0]);

  // 📌 신고 제출
  const handleSubmit = async (e) => {
    e.preventDefault();

    const formData = new FormData();
    formData.append('file', photo); // 📷 사진
    formData.append('userID', 'user123'); // 사용자 ID는 추후 로그인 시스템 연동 시 대체
    formData.append('title', '사용자신고');
    formData.append('reason', reason);
    formData.append('latitude', latitude);
    formData.append('longitude', longitude);
    formData.append('location', roadAddress);
    formData.append('region', extractRegionFromAddress(roadAddress));
    formData.append('status', '접수');

    try {
      const res = await axios.post('/api/human-reports', formData, {
        headers: { 'Content-Type': 'multipart/form-data' }
      });
      alert('신고가 등록되었습니다.');
      setPhoto(null);
      setReason('');
      setAddressInput('');
      setLatitude('');
      setLongitude('');
      setRoadAddress('');
    } catch (err) {
      console.error(err);
      alert('신고 등록 실패');
    }
  };

  // 📌 단속완료 처리
  const handleComplete = id => {
    const updated = reports.map(r =>
      r.id === id ? { ...r, status: '완료' } : r
    );
    setReports(updated);
    localStorage.setItem('humanReports', JSON.stringify(updated));
  };

  // 📌 경로보기
  const handlePath = id => {
    alert('경로 보기 기능은 추후 구현됩니다.');
  };

  // 📌 GPS로 현재 위치 가져오기
  const handleGetLocation = () => {
    if (!navigator.geolocation) {
      setError('위치 정보를 지원하지 않는 브라우저입니다.');
      return;
    }

    navigator.geolocation.getCurrentPosition(
      async (position) => {
        const lat = position.coords.latitude;
        const lng = position.coords.longitude;
        setLatitude(lat);
        setLongitude(lng);

        try {
          const response = await axios.get('https://dapi.kakao.com/v2/local/geo/coord2address.json', {
            params: { x: lng, y: lat },
=======
  const [reports, setReports] = useState([]);

  const fetchReports = async () => {
    try {
      const res = await axios.get('http://localhost:8080/api/human-reports');
      setReports(res.data);
    } catch (err) {
      console.error('신고 목록 불러오기 실패:', err);
    }
  };

  useEffect(() => {
    fetchReports();
  }, []);

  // 지역 추출
  const extractRegionFromAddress = (address) => {
    if (!address) return '기타';
    if (address.includes('강남구')) return '강남';
    if (address.includes('관악구')) return '관악';
    if (address.includes('송파구')) return '송파';
    return '기타';
  };

  const [suggestions, setSuggestions] = useState([]);
  const [addressInput, setAddressInput] = useState('');
  const [latitude, setLatitude] = useState('');
  const [longitude, setLongitude] = useState('');
  const [region, setRegion] = useState(''); 
  const [roadAddress, setRoadAddress] = useState('');
  const [error, setError] = useState('');
  const [photo, setPhoto] = useState(null);
  const [reason, setReason] = useState('');

  // 📌 사진 변경 핸들러
  const handlePhotoChange = e => setPhoto(e.target.files[0]);

  // 📌 신고 제출
  const handleSubmit = async (e) => {
    e.preventDefault();

    const formData = new FormData();
    formData.append('file', photo); // 📷 사진
    formData.append('userID', 'user123'); // 사용자 ID는 추후 로그인 시스템 연동 시 대체
    formData.append('title', '사용자신고');
    formData.append('reason', reason);
    formData.append('latitude', latitude);
    formData.append('longitude', longitude);
    formData.append('location', roadAddress);
    formData.append('region', extractRegionFromAddress(roadAddress));
    formData.append('status', '진행중');

    try {
      await axios.post('http://localhost:8080/api/human-reports', formData, {
        headers: { 'Content-Type': 'multipart/form-data' }
      });
      alert('신고가 등록되었습니다.');
      await fetchReports();
      setPhoto(null);
      setReason('');
      setAddressInput('');
      setLatitude('');
      setLongitude('');
      setRoadAddress('');
    } catch (err) {
      console.error(err);
      alert('신고 등록 실패');
    }
  };

  // 📌 단속완료 처리
  const handleComplete = async id => {
    try {
      await axios.patch(`http://localhost:8080/api/human-reports/${id}`, {
        status: '완료'
      });
      await fetchReports();
    } catch (err) {
      console.error('상태 변경 실패:', err);
      alert('단속완료 처리 실패');
    }
  };

  // 📌 경로보기
  const handlePath = id => {
    alert('경로 보기 기능은 추후 구현됩니다.');
  };

  // 📌 GPS로 현재 위치 가져오기
  const handleGetLocation = () => {
    if (!navigator.geolocation) {
      setError('위치 정보를 지원하지 않는 브라우저입니다.');
      return;
    }

    navigator.geolocation.getCurrentPosition(
      async (position) => {
        const lat = position.coords.latitude;
        const lng = position.coords.longitude;
        setLatitude(lat);
        setLongitude(lng);

        try {
          const response = await axios.get('https://dapi.kakao.com/v2/local/geo/coord2address.json', {
            params: { x: lng, y: lat },
            headers: {
              Authorization: `KakaoAK 31190e0b91ccecdd1178d3525ef71da3`
            }
          });
          const address = response.data.documents[0]?.road_address?.address_name || '주소 없음';
          setRoadAddress(address);
          setError('');
        } catch (err) {
          console.error(err);
          setRoadAddress('주소 조회 실패');
        }
      },
      err => {
        console.error(err);
        setError('위치 접근 실패: 권한을 허용했는지 확인하세요.');
      }
    );
  };

  const handleDaumPostcode = () => {
    new window.daum.Postcode({
      oncomplete: async function (data) {
        const fullAddress = data.roadAddress || data.jibunAddress || '';
        setRoadAddress(fullAddress);
        setRegion(extractRegionFromAddress(fullAddress));

        try {
          const res = await axios.get('https://dapi.kakao.com/v2/local/search/address.json', {
            params: { query: fullAddress },
>>>>>>> 46983150
            headers: {
              Authorization: `KakaoAK 31190e0b91ccecdd1178d3525ef71da3`
            }
          });
<<<<<<< HEAD
          const address = response.data.documents[0]?.road_address?.address_name || '주소 없음';
          setRoadAddress(address);
          setError('');
        } catch (err) {
          console.error(err);
          setRoadAddress('주소 조회 실패');
        }
      },
      err => {
        console.error(err);
        setError('위치 접근 실패: 권한을 허용했는지 확인하세요.');
      }
    );
  };

  // 📌 주소로 좌표 검색
  const handleAddressSearch = async () => {
    try {
      const response = await axios.get('https://dapi.kakao.com/v2/local/search/address.json', {
        params: { query: addressInput },
        headers: {
          Authorization: `KakaoAK 31190e0b91ccecdd1178d3525ef71da3
`
        }
      });
      const result = response.data.documents[0];
      if (result) {
        setLatitude(result.y);
        setLongitude(result.x);
        setRoadAddress(result.address.address_name);
        setError('');
      } else {
        setError('해당 주소를 찾을 수 없습니다.');
      }
    } catch (err) {
      console.error(err);
      setError('주소 검색 중 오류가 발생했습니다.');
    }
  };

  // 📌 자동완성
  useEffect(() => {
    const timer = setTimeout(async () => {
      if (!addressInput.trim()) {
        setSuggestions([]);
        return;
      }

      try {
        const response = await axios.get('https://dapi.kakao.com/v2/local/search/address.json', {
          params: { query: addressInput },
          headers: {
            Authorization: `KakaoAK 31190e0b91ccecdd1178d3525ef71da3`
          }
        });
        setSuggestions(response.data.documents);
      } catch (err) {
        console.error('자동완성 실패:', err);
      }
    }, 300);

    return () => clearTimeout(timer);
  }, [addressInput]);
=======
          const result = res.data.documents[0];
          setLatitude(result?.y || '');
          setLongitude(result?.x || '');
        } catch (err) {
          console.error('좌표 변환 실패:', err);
        }
      }
    }).open();
  };
>>>>>>> 46983150

  return (
    <div style={{ maxWidth: 1000, margin: '40px auto', padding: 20, borderRadius: 10, background: '#f9fafe', minHeight: '100vh' }}>
      <h1 style={{ marginBottom: 28, fontSize: 25, color: '#000' }}>신고 접수</h1>

      {/* 📍 주소 입력 & 위치 버튼 */}
      <div style={{ display: 'flex', alignItems: 'center', marginBottom: 16 }}>
        <div style={{ position: 'relative', flex: 1 }}>
          <input
            type="text"
            value={addressInput}
            onChange={e => setAddressInput(e.target.value)}
<<<<<<< HEAD
            placeholder="도로명 주소 입력"
            style={{ width: '100%', padding: '10px 38px 10px 12px', borderRadius: 8, fontSize: 14 }}
          />
          <button
            type="button"
            onClick={handleGetLocation}
            title="내 위치"
            style={{
              position: 'absolute',
              top: '50%',
              right: 8,
              transform: 'translateY(-50%)',
              background: '#eef2ff',
              border: 'none',
              borderRadius: '50%',
              width: 24,
              height: 24,
              cursor: 'pointer'
            }}
          >📍</button>

          {/* 자동완성 목록 */}
          {suggestions.length > 0 && (
            <ul style={{
              position: 'absolute',
              top: '100%',
              left: 0,
              right: 0,
              background: '#fff',
              border: '1px solid #ccc',
              zIndex: 100,
              maxHeight: 200,
              overflowY: 'auto',
              listStyle: 'none',
              margin: 0,
              padding: 0
            }}>
              {suggestions.map((item, idx) => (
                <li
                  key={idx}
                  onClick={() => {
                    setAddressInput(item.address.address_name);
                    setLatitude(item.y);
                    setLongitude(item.x);
                    setRoadAddress(item.address.address_name);
                    setSuggestions([]);
                  }}
                  style={{ padding: '10px 12px', cursor: 'pointer' }}
                >
                  {item.address.address_name}
                </li>
              ))}
            </ul>
          )}
        </div>

        <button
          type="button"
          onClick={handleAddressSearch}
          style={{
            marginLeft: 10,
            background: '#337aff',
            color: '#fff',
            padding: '10px 16px',
            border: 'none',
            borderRadius: 8
          }}
        >
          주소 검색
        </button>
      </div>

      {roadAddress && (
        <div style={{ marginBottom: 16, padding: '10px 12px', background: '#f2f4f7', borderRadius: 6, fontSize: 14 }}>
          📍 <strong>{roadAddress}</strong> ({latitude}, {longitude})
        </div>
=======
            onClick={handleDaumPostcode}  // ✅ 클릭 시 주소 검색 UI 호출
            placeholder="도로명 주소 입력"
            style={{
              width: '100%',
              padding: '10px 48px 10px 12px',  // 오른쪽 여백 확보!
              borderRadius: 8,
              fontSize: 14,
              boxSizing: 'border-box'
            }}
          />
          <button
            type="button"
            onClick={handleGetLocation}
            title="내 위치"
            style={{
              position: 'absolute',
              top: '50%',
              right: 12,
              transform: 'translateY(-50%)',
              background: '#eef2ff',
              border: 'none',
              borderRadius: '50%',
              width: 28,
              height: 28,
              cursor: 'pointer',
              display: 'flex',
              alignItems: 'center',
              justifyContent: 'center'
            }}
          >
            📍
          </button>
        </div>
      </div>

      {roadAddress && (
        <div style={{ marginBottom: 16, padding: '10px 12px', background: '#f2f4f7', borderRadius: 6, fontSize: 14 }}>
          📍 <strong>{roadAddress}</strong> ({latitude}, {longitude})
        </div>
>>>>>>> 46983150
      )}

      {error && <div style={{ color: 'red', marginBottom: 10 }}>{error}</div>}

      {/* 신고 폼 */}
      <form onSubmit={handleSubmit} style={{ background: '#fff', padding: 24, borderRadius: 12, marginBottom: 40 }}>
        <div style={{ marginBottom: 16 }}>
          <label><strong>사진 첨부:</strong>
            <input type="file" accept="image/*" onChange={handlePhotoChange} style={{ marginLeft: 10 }} />
          </label>
        </div>
        {photo && <img src={URL.createObjectURL(photo)} alt="미리보기" style={{ width: 180, borderRadius: 8, marginBottom: 16 }} />}
        <textarea
          placeholder="신고 사유를 입력하세요"
          value={reason}
          onChange={e => setReason(e.target.value)}
          rows={4}
          required
          style={{ width: '100%', padding: 12, fontSize: 16, borderRadius: 8, border: '1px solid #ccc' }}
        />
        <button type="submit" style={{
          background: '#337aff',
          color: '#fff',
          padding: '10px 20px',
          border: 'none',
          borderRadius: 8,
          marginTop: 16,
          cursor: 'pointer'
        }}>
          제출
        </button>
      </form>

<<<<<<< HEAD
      {/* 신고 내역 */}
      <h2 style={{ fontWeight: 700, fontSize: 20, marginBottom: 22 }}>신고 내역</h2>
      {reports.length === 0 ? (
        <p style={{ textAlign: 'center', color: '#888' }}>신고 내역이 없습니다.</p>
      ) : (
        reports.map(report => (
=======
    {/* 신고 내역 */}
    <h2 style={{ fontWeight: 700, fontSize: 20, marginBottom: 22 }}>신고 내역</h2>
    {reports.length === 0 ? (
      <p style={{ textAlign: 'center', color: '#888' }}>신고 내역이 없습니다.</p>
    ) : (
      <div style={{ display: 'flex', flexDirection: 'column', gap: 16 }}>
        {reports.map(report => (
>>>>>>> 46983150
          <div
            key={report.id}
            style={{
              background: '#fff',
<<<<<<< HEAD
              borderRadius: 10,
              boxShadow: '0 2px 9px rgba(0,0,0,0.06)',
              padding: 16,
              marginBottom: 16
            }}
          >
            <div style={{ display: 'flex', alignItems: 'center', flexWrap: 'wrap', gap: 8 }}>
              <strong>{report.title}</strong>
              <span style={{
                padding: '2px 10px',
                background: '#eef6ff',
                borderRadius: 12,
                fontSize: 13,
                color: statusColorMap[report.status]
              }}>{report.status}</span>
              {report.roadAddress && (
                <span style={{ fontSize: 12, color: '#666' }}>
                  📍 {report.roadAddress} ({report.latitude}, {report.longitude})
                </span>
              )}
            </div>
            {report.photoUrl && (
              <img src={report.photoUrl} alt="첨부사진" style={{ width: 120, marginTop: 8, borderRadius: 6 }} />
            )}
            <div style={{ fontSize: 15, color: '#444', marginTop: 8 }}>{report.reason}</div>
            {report.status === '진행중' && (
              <div style={{ marginTop: 10 }}>
                <button onClick={() => handlePath(report.id)} style={{
                  background: '#eee', color: '#2277e5', border: 'none',
                  padding: '6px 14px', borderRadius: 7, marginRight: 7
                }}>
                  경로 보기
                </button>
                <button onClick={() => handleComplete(report.id)} style={{
                  background: '#10b981', color: '#fff', border: 'none',
                  padding: '6px 14px', borderRadius: 7
                }}>
                  단속완료
                </button>
              </div>
            )}
          </div>
        ))
      )}
=======
              borderRadius: 12,
              boxShadow: '0 2px 8px rgba(0,0,0,0.06)',
              padding: '16px 14px',
              display: 'flex',
              flexDirection: 'column',
              gap: 8
            }}
          >
            <div>
              <strong>{report.title}</strong>
              <span style={{
                marginLeft: 8,
                padding: '2px 10px',
                background: '#f0f4ff',
                borderRadius: 12,
                fontSize: 13,
                color: statusColorMap[report.status] || '#333'
              }}>{report.status}</span>
            </div>
            <div style={{ fontSize: 14, color: '#666' }}>
              위치: {report.location} ({report.latitude}, {report.longitude})
            </div>
            {report.imageURL && (
              <img
                src={`http://localhost:8080${report.imageURL}`}
                alt="첨부사진"
                style={{ width: 160, borderRadius: 8 }}
              />
            )}
            <div style={{ fontSize: 15, color: '#444' }}>{report.reason}</div>
            <div style={{ fontSize: 13, color: '#999', display: 'flex', gap: 12 }}>
              <span> 지역: {report.region}</span>
              <span> 등록일: {report.createdAt?.slice(0, 10)}</span>
            </div>
          </div>
        ))}
      </div>
    )}
>>>>>>> 46983150
    </div>
  );
}

export default ReportPage;<|MERGE_RESOLUTION|>--- conflicted
+++ resolved
@@ -9,127 +9,6 @@
 };
 
 function ReportPage() {
-<<<<<<< HEAD
-  // 📌 localStorage에서 초기화 + mock 데이터 없을 경우 자동 세팅
-  const [reports, setReports] = useState(() => {
-    const saved = localStorage.getItem('humanReports');
-    if (saved) return JSON.parse(saved);
-
-    const mock = [
-      {
-        id: 1,
-        title: '불법 주차',
-        reason: '버스 정류장 앞에 불법 주차된 차량',
-        status: '진행중',
-        photoUrl: '',
-        latitude: 37.514575,
-        longitude: 127.105399,
-        roadAddress: '서울특별시 송파구 올림픽로 300',
-        region: '송파',
-        date: '2025-07-28'
-      },
-      {
-        id: 2,
-        title: '쓰레기 무단투기',
-        reason: '상가 골목에 쓰레기 더미',
-        status: '완료',
-        photoUrl: '',
-        latitude: 37.497942,
-        longitude: 127.027621,
-        roadAddress: '서울특별시 강남구 테헤란로 152',
-        region: '강남',
-        date: '2025-07-25'
-      }
-    ];
-    localStorage.setItem('humanReports', JSON.stringify(mock));
-    return mock;
-  });
-
-  // 지역 추출
-  const extractRegionFromAddress = (address) => {
-    if (!address) return '기타';
-    if (address.includes('강남구')) return '강남';
-    if (address.includes('관악구')) return '관악';
-    if (address.includes('송파구')) return '송파';
-    return '기타';
-  };
-
-  const [suggestions, setSuggestions] = useState([]);
-  const [addressInput, setAddressInput] = useState('');
-  const [latitude, setLatitude] = useState('');
-  const [longitude, setLongitude] = useState('');
-  const [roadAddress, setRoadAddress] = useState('');
-  const [error, setError] = useState('');
-  const [photo, setPhoto] = useState(null);
-  const [reason, setReason] = useState('');
-
-  // 📌 사진 변경 핸들러
-  const handlePhotoChange = e => setPhoto(e.target.files[0]);
-
-  // 📌 신고 제출
-  const handleSubmit = async (e) => {
-    e.preventDefault();
-
-    const formData = new FormData();
-    formData.append('file', photo); // 📷 사진
-    formData.append('userID', 'user123'); // 사용자 ID는 추후 로그인 시스템 연동 시 대체
-    formData.append('title', '사용자신고');
-    formData.append('reason', reason);
-    formData.append('latitude', latitude);
-    formData.append('longitude', longitude);
-    formData.append('location', roadAddress);
-    formData.append('region', extractRegionFromAddress(roadAddress));
-    formData.append('status', '접수');
-
-    try {
-      const res = await axios.post('/api/human-reports', formData, {
-        headers: { 'Content-Type': 'multipart/form-data' }
-      });
-      alert('신고가 등록되었습니다.');
-      setPhoto(null);
-      setReason('');
-      setAddressInput('');
-      setLatitude('');
-      setLongitude('');
-      setRoadAddress('');
-    } catch (err) {
-      console.error(err);
-      alert('신고 등록 실패');
-    }
-  };
-
-  // 📌 단속완료 처리
-  const handleComplete = id => {
-    const updated = reports.map(r =>
-      r.id === id ? { ...r, status: '완료' } : r
-    );
-    setReports(updated);
-    localStorage.setItem('humanReports', JSON.stringify(updated));
-  };
-
-  // 📌 경로보기
-  const handlePath = id => {
-    alert('경로 보기 기능은 추후 구현됩니다.');
-  };
-
-  // 📌 GPS로 현재 위치 가져오기
-  const handleGetLocation = () => {
-    if (!navigator.geolocation) {
-      setError('위치 정보를 지원하지 않는 브라우저입니다.');
-      return;
-    }
-
-    navigator.geolocation.getCurrentPosition(
-      async (position) => {
-        const lat = position.coords.latitude;
-        const lng = position.coords.longitude;
-        setLatitude(lat);
-        setLongitude(lng);
-
-        try {
-          const response = await axios.get('https://dapi.kakao.com/v2/local/geo/coord2address.json', {
-            params: { x: lng, y: lat },
-=======
   const [reports, setReports] = useState([]);
 
   const fetchReports = async () => {
@@ -264,76 +143,10 @@
         try {
           const res = await axios.get('https://dapi.kakao.com/v2/local/search/address.json', {
             params: { query: fullAddress },
->>>>>>> 46983150
             headers: {
               Authorization: `KakaoAK 31190e0b91ccecdd1178d3525ef71da3`
             }
           });
-<<<<<<< HEAD
-          const address = response.data.documents[0]?.road_address?.address_name || '주소 없음';
-          setRoadAddress(address);
-          setError('');
-        } catch (err) {
-          console.error(err);
-          setRoadAddress('주소 조회 실패');
-        }
-      },
-      err => {
-        console.error(err);
-        setError('위치 접근 실패: 권한을 허용했는지 확인하세요.');
-      }
-    );
-  };
-
-  // 📌 주소로 좌표 검색
-  const handleAddressSearch = async () => {
-    try {
-      const response = await axios.get('https://dapi.kakao.com/v2/local/search/address.json', {
-        params: { query: addressInput },
-        headers: {
-          Authorization: `KakaoAK 31190e0b91ccecdd1178d3525ef71da3
-`
-        }
-      });
-      const result = response.data.documents[0];
-      if (result) {
-        setLatitude(result.y);
-        setLongitude(result.x);
-        setRoadAddress(result.address.address_name);
-        setError('');
-      } else {
-        setError('해당 주소를 찾을 수 없습니다.');
-      }
-    } catch (err) {
-      console.error(err);
-      setError('주소 검색 중 오류가 발생했습니다.');
-    }
-  };
-
-  // 📌 자동완성
-  useEffect(() => {
-    const timer = setTimeout(async () => {
-      if (!addressInput.trim()) {
-        setSuggestions([]);
-        return;
-      }
-
-      try {
-        const response = await axios.get('https://dapi.kakao.com/v2/local/search/address.json', {
-          params: { query: addressInput },
-          headers: {
-            Authorization: `KakaoAK 31190e0b91ccecdd1178d3525ef71da3`
-          }
-        });
-        setSuggestions(response.data.documents);
-      } catch (err) {
-        console.error('자동완성 실패:', err);
-      }
-    }, 300);
-
-    return () => clearTimeout(timer);
-  }, [addressInput]);
-=======
           const result = res.data.documents[0];
           setLatitude(result?.y || '');
           setLongitude(result?.x || '');
@@ -343,7 +156,6 @@
       }
     }).open();
   };
->>>>>>> 46983150
 
   return (
     <div style={{ maxWidth: 1000, margin: '40px auto', padding: 20, borderRadius: 10, background: '#f9fafe', minHeight: '100vh' }}>
@@ -356,84 +168,6 @@
             type="text"
             value={addressInput}
             onChange={e => setAddressInput(e.target.value)}
-<<<<<<< HEAD
-            placeholder="도로명 주소 입력"
-            style={{ width: '100%', padding: '10px 38px 10px 12px', borderRadius: 8, fontSize: 14 }}
-          />
-          <button
-            type="button"
-            onClick={handleGetLocation}
-            title="내 위치"
-            style={{
-              position: 'absolute',
-              top: '50%',
-              right: 8,
-              transform: 'translateY(-50%)',
-              background: '#eef2ff',
-              border: 'none',
-              borderRadius: '50%',
-              width: 24,
-              height: 24,
-              cursor: 'pointer'
-            }}
-          >📍</button>
-
-          {/* 자동완성 목록 */}
-          {suggestions.length > 0 && (
-            <ul style={{
-              position: 'absolute',
-              top: '100%',
-              left: 0,
-              right: 0,
-              background: '#fff',
-              border: '1px solid #ccc',
-              zIndex: 100,
-              maxHeight: 200,
-              overflowY: 'auto',
-              listStyle: 'none',
-              margin: 0,
-              padding: 0
-            }}>
-              {suggestions.map((item, idx) => (
-                <li
-                  key={idx}
-                  onClick={() => {
-                    setAddressInput(item.address.address_name);
-                    setLatitude(item.y);
-                    setLongitude(item.x);
-                    setRoadAddress(item.address.address_name);
-                    setSuggestions([]);
-                  }}
-                  style={{ padding: '10px 12px', cursor: 'pointer' }}
-                >
-                  {item.address.address_name}
-                </li>
-              ))}
-            </ul>
-          )}
-        </div>
-
-        <button
-          type="button"
-          onClick={handleAddressSearch}
-          style={{
-            marginLeft: 10,
-            background: '#337aff',
-            color: '#fff',
-            padding: '10px 16px',
-            border: 'none',
-            borderRadius: 8
-          }}
-        >
-          주소 검색
-        </button>
-      </div>
-
-      {roadAddress && (
-        <div style={{ marginBottom: 16, padding: '10px 12px', background: '#f2f4f7', borderRadius: 6, fontSize: 14 }}>
-          📍 <strong>{roadAddress}</strong> ({latitude}, {longitude})
-        </div>
-=======
             onClick={handleDaumPostcode}  // ✅ 클릭 시 주소 검색 UI 호출
             placeholder="도로명 주소 입력"
             style={{
@@ -473,7 +207,6 @@
         <div style={{ marginBottom: 16, padding: '10px 12px', background: '#f2f4f7', borderRadius: 6, fontSize: 14 }}>
           📍 <strong>{roadAddress}</strong> ({latitude}, {longitude})
         </div>
->>>>>>> 46983150
       )}
 
       {error && <div style={{ color: 'red', marginBottom: 10 }}>{error}</div>}
@@ -507,14 +240,6 @@
         </button>
       </form>
 
-<<<<<<< HEAD
-      {/* 신고 내역 */}
-      <h2 style={{ fontWeight: 700, fontSize: 20, marginBottom: 22 }}>신고 내역</h2>
-      {reports.length === 0 ? (
-        <p style={{ textAlign: 'center', color: '#888' }}>신고 내역이 없습니다.</p>
-      ) : (
-        reports.map(report => (
-=======
     {/* 신고 내역 */}
     <h2 style={{ fontWeight: 700, fontSize: 20, marginBottom: 22 }}>신고 내역</h2>
     {reports.length === 0 ? (
@@ -522,57 +247,10 @@
     ) : (
       <div style={{ display: 'flex', flexDirection: 'column', gap: 16 }}>
         {reports.map(report => (
->>>>>>> 46983150
           <div
             key={report.id}
             style={{
               background: '#fff',
-<<<<<<< HEAD
-              borderRadius: 10,
-              boxShadow: '0 2px 9px rgba(0,0,0,0.06)',
-              padding: 16,
-              marginBottom: 16
-            }}
-          >
-            <div style={{ display: 'flex', alignItems: 'center', flexWrap: 'wrap', gap: 8 }}>
-              <strong>{report.title}</strong>
-              <span style={{
-                padding: '2px 10px',
-                background: '#eef6ff',
-                borderRadius: 12,
-                fontSize: 13,
-                color: statusColorMap[report.status]
-              }}>{report.status}</span>
-              {report.roadAddress && (
-                <span style={{ fontSize: 12, color: '#666' }}>
-                  📍 {report.roadAddress} ({report.latitude}, {report.longitude})
-                </span>
-              )}
-            </div>
-            {report.photoUrl && (
-              <img src={report.photoUrl} alt="첨부사진" style={{ width: 120, marginTop: 8, borderRadius: 6 }} />
-            )}
-            <div style={{ fontSize: 15, color: '#444', marginTop: 8 }}>{report.reason}</div>
-            {report.status === '진행중' && (
-              <div style={{ marginTop: 10 }}>
-                <button onClick={() => handlePath(report.id)} style={{
-                  background: '#eee', color: '#2277e5', border: 'none',
-                  padding: '6px 14px', borderRadius: 7, marginRight: 7
-                }}>
-                  경로 보기
-                </button>
-                <button onClick={() => handleComplete(report.id)} style={{
-                  background: '#10b981', color: '#fff', border: 'none',
-                  padding: '6px 14px', borderRadius: 7
-                }}>
-                  단속완료
-                </button>
-              </div>
-            )}
-          </div>
-        ))
-      )}
-=======
               borderRadius: 12,
               boxShadow: '0 2px 8px rgba(0,0,0,0.06)',
               padding: '16px 14px',
@@ -611,7 +289,6 @@
         ))}
       </div>
     )}
->>>>>>> 46983150
     </div>
   );
 }
