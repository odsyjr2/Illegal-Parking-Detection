<<<<<<< HEAD
train: custom_dataset/train/images
val: custom_dataset/train/images   # ← train 이미지로 대체

nc: 1
names: ['illegal_parking']
=======
# data.yaml

path: C:/Users/chobh/Desktop/bigProject/Data/oneclass_illegal_parking_dataset

train: images/train
val: images/val

nc: 1
names: ["illegal_parking"]
>>>>>>> c30c4be0
<|MERGE_RESOLUTION|>--- conflicted
+++ resolved
@@ -1,10 +1,3 @@
-<<<<<<< HEAD
-train: custom_dataset/train/images
-val: custom_dataset/train/images   # ← train 이미지로 대체
-
-nc: 1
-names: ['illegal_parking']
-=======
 # data.yaml
 
 path: C:/Users/chobh/Desktop/bigProject/Data/oneclass_illegal_parking_dataset
@@ -13,5 +6,4 @@
 val: images/val
 
 nc: 1
-names: ["illegal_parking"]
->>>>>>> c30c4be0
+names: ["illegal_parking"]