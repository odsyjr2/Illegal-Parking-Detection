--- conflicted
+++ resolved
@@ -97,16 +97,10 @@
     @Bean
     public CorsConfigurationSource corsConfigurationSource() {
         CorsConfiguration config = new CorsConfiguration();
-<<<<<<< HEAD
-        config.setAllowedOriginPatterns(List.of("http://localhost:5173")); 
-        config.setAllowedMethods(List.of("GET", "POST", "PUT", "DELETE", "OPTIONS", "PATCH"));
-        config.setAllowedHeaders(List.of("*"));
-=======
         config.setAllowedOriginPatterns(List.of("http://localhost:5173"));
         config.setAllowedMethods(List.of("GET", "POST", "PUT", "PATCH", "DELETE", "OPTIONS"));
         config.setAllowedHeaders(List.of("Authorization", "Content-Type", "Accept", "Origin", "User-Agent", "Referer", "Cache-Control", "Pragma"));
         config.setExposedHeaders(List.of("Authorization"));
->>>>>>> 86496708
         config.setAllowCredentials(true);
 
         UrlBasedCorsConfigurationSource source = new UrlBasedCorsConfigurationSource();
