package com.aivle.ParkingDetection.jwt;

import jakarta.servlet.FilterChain;
import jakarta.servlet.ServletException;
import jakarta.servlet.http.HttpServletRequest;
import jakarta.servlet.http.HttpServletResponse;
import lombok.RequiredArgsConstructor;
import lombok.extern.slf4j.Slf4j;
import org.springframework.security.core.Authentication;
import org.springframework.security.core.context.SecurityContextHolder;
import org.springframework.stereotype.Component;
import org.springframework.util.StringUtils;
import org.springframework.web.filter.OncePerRequestFilter;

import java.io.IOException;

@Slf4j
@RequiredArgsConstructor
@Component 
public class JwtAuthenticationFilter extends OncePerRequestFilter {

    public static final String AUTHORIZATION_HEADER = "Authorization";
    public static final String BEARER_PREFIX = "Bearer ";

    private final JwtTokenProvider jwtTokenProvider;

    @Override
    protected void doFilterInternal(HttpServletRequest request,
                                    HttpServletResponse response,
                                    FilterChain filterChain)
            throws ServletException, IOException {

        String requestURI = request.getRequestURI();

        // ✅ 로그인과 회원가입 요청은 필터 적용 제외
        if (requestURI.startsWith("/api/users/login") || requestURI.startsWith("/api/users/signup")) {
            filterChain.doFilter(request, response);
            return;
        }
                    // ** 임시 uploads 파일 필터 적용 제외 //  // ** 임시 report 필터 적용 제외 //
        if (requestURI.startsWith("/api/human-reports") || requestURI.startsWith("/uploads")) {
            filterChain.doFilter(request, response);
            return;
        }
        

        // ** 임시 uploads 파일 필터 적용 제외 //  // ** 임시 report 필터 적용 제외 //
        if (requestURI.startsWith("/api/human-reports") || requestURI.startsWith("/uploads")) {
            filterChain.doFilter(request, response);
            return;
        }

        String token = resolveToken(request);

        // ✅ 토큰 존재 및 유효성 검사
        if (StringUtils.hasText(token) && jwtTokenProvider.validateToken(token)) {

<<<<<<< HEAD
            // ✅ 인증 객체 설정 (Redis 검사 제거됨)
=======
            // ✅ 로그아웃된 토큰인지 Redis에서 확인
            String isLogout = (String) redisTemplate.opsForValue().get(token);
            if ("logout".equals(isLogout)) {
                log.warn("❌ 로그아웃된 토큰 사용 시도. URI: {}", requestURI);
                filterChain.doFilter(request, response);
                return;
            }
            

            // ✅ 인증 객체 설정
>>>>>>> 58a4aecb
            Authentication authentication = jwtTokenProvider.getAuthentication(token);
            SecurityContextHolder.getContext().setAuthentication(authentication);
            log.debug("✅ 인증 성공: '{}' → {}", authentication.getName(), requestURI);

        } else {
            if (StringUtils.hasText(token)) {
                log.warn("❌ 유효하지 않은 토큰. URI: {}", requestURI);
            } else {
                log.debug("⛔ 토큰 없음. URI: {}", requestURI);
            }
        }

        filterChain.doFilter(request, response);
    }

    // ✅ 요청 헤더에서 JWT 추출
    private String resolveToken(HttpServletRequest request) {
        String bearerToken = request.getHeader(AUTHORIZATION_HEADER);
        if (StringUtils.hasText(bearerToken) && bearerToken.startsWith(BEARER_PREFIX)) {
            return bearerToken.substring(BEARER_PREFIX.length());
        }
        return null;
    }
}<|MERGE_RESOLUTION|>--- conflicted
+++ resolved
@@ -55,20 +55,7 @@
         // ✅ 토큰 존재 및 유효성 검사
         if (StringUtils.hasText(token) && jwtTokenProvider.validateToken(token)) {
 
-<<<<<<< HEAD
             // ✅ 인증 객체 설정 (Redis 검사 제거됨)
-=======
-            // ✅ 로그아웃된 토큰인지 Redis에서 확인
-            String isLogout = (String) redisTemplate.opsForValue().get(token);
-            if ("logout".equals(isLogout)) {
-                log.warn("❌ 로그아웃된 토큰 사용 시도. URI: {}", requestURI);
-                filterChain.doFilter(request, response);
-                return;
-            }
-            
-
-            // ✅ 인증 객체 설정
->>>>>>> 58a4aecb
             Authentication authentication = jwtTokenProvider.getAuthentication(token);
             SecurityContextHolder.getContext().setAuthentication(authentication);
             log.debug("✅ 인증 성공: '{}' → {}", authentication.getName(), requestURI);
