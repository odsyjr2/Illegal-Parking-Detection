--- conflicted
+++ resolved
@@ -150,7 +150,6 @@
     public ParkingZoneDTO addSection(Long zoneId, ParkingSectionRequestDTO req) {
         ParkingZone z = zoneRepo.findById(zoneId)
                 .orElseThrow(() -> new NoSuchElementException("존재하지 않는 구역 id=" + zoneId));
-<<<<<<< HEAD
 
         ParkingSection s = ParkingMapper.toSectionEntity(req);
 
@@ -164,10 +163,6 @@
         // 필요하면 즉시 flush 해서 DB 반영 확인
         // sectionRepo.flush();
 
-=======
-        ParkingSection s = parkingMapper.toSectionEntity(req);
-        z.addSection(s);
->>>>>>> be710c6c
         return ParkingMapper.toZoneDTO(z);
     }
 
@@ -180,7 +175,6 @@
                 .filter(s -> Objects.equals(s.getId(), sectionId))
                 .findFirst()
                 .orElseThrow(() -> new NoSuchElementException("존재하지 않는 섹션 id=" + sectionId));
-<<<<<<< HEAD
 
         // 섹션-존 매칭 방지(다른 구역 섹션을 잘못 수정하는 실수 차단)
         if (!Objects.equals(target.getZone().getId(), zoneId)) {
@@ -190,10 +184,8 @@
         ParkingMapper.applySectionUpdate(target, req);
         // 필요 시 명시 저장으로 디버깅 편의 ↑
         // sectionRepo.save(target);
-=======
-        parkingMapper.applySectionUpdate(target, req);
->>>>>>> be710c6c
-        return ParkingMapper.toZoneDTO(z);
+
+      return ParkingMapper.toZoneDTO(z);
     }
 
 
